--- conflicted
+++ resolved
@@ -1722,8 +1722,21 @@
     # (i.e., the config is already set to the last filterSet)
     # But, can we guarantee that? Probably not. But we could put a warning in the docs for now?
 
-    # This should perhaps be a config parameter
-    realExclusionRadiusArcmin=5.0
+    # Set mock-to-recovered-match distance maximum
+    if 'sourceInjectionMatchRadiusArcmin' not in config.parDict.keys():
+        mockRecMatchRadiusArcmin = 5.
+    else :
+        mockRecMatchRadiusArcmin = config.parDict['sourceInjectionMatchRadiusArcmin']
+    # Set mock-to-real avoidance radius
+    if 'sourceInjectionRealExclusionRadiusArcmin' not in config.parDict.keys():
+        realExclusionRadiusArcmin = 5.
+    else :
+        realExclusionRadiusArcmin = config.parDict['sourceInjectionRealExclusionRadiusArcmin']
+    # Set mock-to-mock avoidance radius
+    if 'sourceInjectionSelfAvoidanceRadiusArcmin' not in config.parDict.keys():
+        selfAvoidanceRadiusArcmin = 5.
+    else :
+        selfAvoidanceRadiusArcmin = config.parDict['sourceInjectionSelfAvoidanceRadiusArcmin']
 
     # This should make it quicker to generate test catalogs (especially when using tiles)
     selFn=completeness.SelFn(config.selFnDir, 4.0, configFileName = config.configFileName,
@@ -1848,32 +1861,23 @@
                         amplitudeRange=[1, 1000]
                     else:
                         amplitudeRange=config.parDict['sourceInjectionAmplitudeRange']
-<<<<<<< HEAD
-
-                   
-                        
-                    mockCatalog=catalogs.generateTestCatalog(config, numSourcesPerTile,
-                                                            amplitudeColumnName = fluxCol,
-                                                            amplitudeRange = amplitudeRange,
-                                                            amplitudeDistribution = 'log',
-                                                            selFn = selFn, avoidanceRadiusArcmin=avoidanceRadiusArcmin, maskDilationPix = 20)
-
-
-                    # Prune the mock catalog
-                    mockCatalog=catalogs.removeCrossMatched(mockCatalog, realCatalog, radiusArcmin=avoidanceRadiusArcmin) # make sure injected sources don't land on real sources
-                    mockCatalog=mockCatalog[ abs(mockCatalog['RADeg'] - 180) > 0.5 ] # avoid placing sources near to the wraparound
-                                    
-=======
                     if 'sourceInjectionDistribution' not in config.parDict.keys():
                         distribution='log'
                     else:
                         distribution=config.parDict['sourceInjectionDistribution']
+
                     mockCatalog=catalogs.generateTestCatalog(config, numSourcesPerTile,
-                                                            amplitudeColumnName = fluxCol,
-                                                            amplitudeRange = amplitudeRange,
-                                                            amplitudeDistribution = distribution,
-                                                            selFn = selFn, maskDilationPix = 20)
->>>>>>> b61ea1bd
+                                                             amplitudeColumnName = fluxCol,
+                                                             amplitudeRange = amplitudeRange,
+                                                             amplitudeDistribution = distribution,
+                                                             selFn = selFn,
+                                                             avoidanceRadiusArcmin=selfAvoidanceRadiusArcmin,
+                                                             maskDilationPix = 20)
+
+                    # Prune the mock catalog
+                    # mockCatalog=catalogs.removeCrossMatched(mockCatalog, realCatalog, radiusArcmin=realExclusionRadiusArcmin) # make sure injected sources don't land on real sources # This is handled later?
+                    mockCatalog=mockCatalog[ abs(mockCatalog['RADeg'] - 180) > 0.5 ] # avoid placing sources near to the wraparound
+                    
                     injectSources={'catalog': mockCatalog, 'override': sourceInjectionModel}
                 else:
                     raise Exception("Don't know how to generate injected source catalogs for filterClass '%s'" % (filtDict['class']))
@@ -1894,17 +1898,7 @@
             for mapDict in config.unfilteredMapsDictList:
                 mapDict['injectSources']=injectSources
             
-            # Set mock-to-recovered-match and mock-to-real-avoidance distances
-            if 'sourceInjectionMatchRadiusArcmin' not in config.parDict.keys():
-                mockRecMatchRadiusArcmin = 5.
-            else :
-                mockRecMatchRadiusArcmin = config.parDict['sourceInjectionMatchRadiusArcmin']
-
-            if 'sourceInjectionAvoidanceRadiusArcmin' not in config.parDict.keys():
-                avoidanceRadiusArcmin = 20.
-            else :
-                avoidanceRadiusArcmin = config.parDict['sourceInjectionAvoidanceRadiusArcmin']
-
+ 
                     
             # Ideally we shouldn't have blank tiles... but if we do, skip
             if len(mockCatalog) > 0:
@@ -1920,19 +1914,12 @@
                 # Effectively this is the same as using 5' circular holes in the survey mask on real objects
                 # (but actually adding the avoidance radius parameter to the test catalogs really solved this)
                 if len(recCatalog) > 0:
-<<<<<<< HEAD
-                    recCatalog=catalogs.removeCrossMatched(recCatalog, realCatalog, radiusArcmin = avoidanceRadiusArcmin)
-                if len(recCatalog) > 0:
-                    try:
-                        x_mockCatalog, x_recCatalog, rDeg=catalogs.crossMatch(mockCatalog, recCatalog, radiusArcmin = mockRecMatchRadiusArcmin)
-=======
                     recCatalog=catalogs.removeCrossMatched(recCatalog, realCatalog,
                                                            radiusArcmin = realExclusionRadiusArcmin)
                 if len(recCatalog) > 0:
                     try:
                         x_mockCatalog, x_recCatalog, rDeg=catalogs.crossMatch(mockCatalog, recCatalog,
-                                                                              radiusArcmin = realExclusionRadiusArcmin)
->>>>>>> b61ea1bd
+                                                                              radiusArcmin = mockRecMatchRadiusArcmin)
                     except:
                         raise Exception("Source injection test: cross match failed on tileNames = %s; mockCatalog length = %d; recCatalog length = %d" % (str(config.tileNames), len(mockCatalog), len(recCatalog)))
                     # Catching any crazy mismatches, writing output for debugging
